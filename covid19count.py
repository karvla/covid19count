--- conflicted
+++ resolved
@@ -67,7 +67,6 @@
     cases_or_deaths = "Cases" if not deaths else "Deaths"
     regions = [r.lower() for r in regions]
 
-<<<<<<< HEAD
     df = _load_df()
 
     for region in regions:
@@ -93,27 +92,9 @@
     plt.legend()
     plt.show()
 
-=======
-    for region in regions:
-        df_r = df[df["Countries and territories"].str.lower() == region.lower()]
-        df_r = df_r["Cases"].cumsum()
-        # Remove rows before first case
-        df_r = df_r.truncate(before=df_r.ge(1).idxmax())
-        df_r.plot(logy=log, label=region)
-
-    plt.ylabel("Number of confirmed cases")
-    if log:
-        plt.yscale("log")
-
-    end_date = max(df.index).date()
-    plt.title("Confirmed cases per country as of " + str(end_date))
-    plt.legend()
-    plt.show()
-
     # Saving figure
     plt.savefig('output.png')
 
->>>>>>> b8316d37
 
 if __name__ == "__main__":
     main()